# ANFIC-Image-Compression-Using-Augmented-Normalizing-Flows
ANFIC: Image Compression Using Augmented Normalizing Flows
<br>
Accepted by OJCAS'21
<br>
paper: https://arxiv.org/abs/2107.08470

<<<<<<< HEAD

## Project Installation
* Prepare PyTorch 1.4.0 environment and correspond torchvision
* Run `sh install.sh`

## How to run?
### Checklist before running
* Download pretrained weight from https://drive.google.com/drive/folders/1M2WaPFIGOJeBdDkH5Au3rMdanQP6zYIE?usp=sharing and unzip weights to ./models/

### Evaluation
 ```
$ python ANFIC_codec.py -UC -C GaussianMixtureModel -NF 320 -VNFL 128 -QE -DM eval -ckpt ./models/ANFIC_R1.ckpt -SD ./example_image/ -TD ./recon/
 ```

### Encode
 ```
$ python ANFIC_codec.py -UC -C GaussianMixtureModel -NF 320 -VNFL 128 -QE -DM compress -ckpt ./models/ANFIC_R1.ckpt -SD ./example_image/ --eval
 ```

### Decode
 ```
$ python ANFIC_codec.py -UC -C GaussianMixtureModel -NF 320 -VNFL 128 -QE -DM decompress -ckpt ./models/ANFIC_R1.ckpt -SD ./example_image/ -TD ./recon/ --eval -OD ./example_image/
 ```
=======
## Model Weight
* CANF-VC: https://drive.google.com/drive/folders/1fj8sb_CMktyJ_yU0Yf2lbZjzxVYAGvUw?usp=sharing
* CANF-VC Lite: https://drive.google.com/drive/folders/1e5WSsGhuqKh8b8VS9QGczx0XeQDHu-cs?usp=sharing
* CANF-VC^-: https://drive.google.com/drive/folders/13-kxAeHSaPD90xUCkXP9wq-D2adwV9YR?usp=sharing

## Citation
If you find this work useful for your research, please cite:
```
@article{canfvc,
  title={CANF-VC: Conditional Augmented Normalizing Flows for Video Compression},
  author={Ho, Yung-Han and Chang, Chih-Peng and Chen, Peng-Yu and Gnutti, Alessandro and Peng, Wen-Hsiao},
  journal={European Conference on Computer Vision},
  year={2022}
}
```
>>>>>>> df057c93
<|MERGE_RESOLUTION|>--- conflicted
+++ resolved
@@ -1,35 +1,9 @@
-# ANFIC-Image-Compression-Using-Augmented-Normalizing-Flows
-ANFIC: Image Compression Using Augmented Normalizing Flows
-<br>
-Accepted by OJCAS'21
-<br>
-paper: https://arxiv.org/abs/2107.08470
-
-<<<<<<< HEAD
+# CANF-VC: Conditional Augmented Normalizing Flows for Video Compression
 
 ## Project Installation
 * Prepare PyTorch 1.4.0 environment and correspond torchvision
 * Run `sh install.sh`
 
-## How to run?
-### Checklist before running
-* Download pretrained weight from https://drive.google.com/drive/folders/1M2WaPFIGOJeBdDkH5Au3rMdanQP6zYIE?usp=sharing and unzip weights to ./models/
-
-### Evaluation
- ```
-$ python ANFIC_codec.py -UC -C GaussianMixtureModel -NF 320 -VNFL 128 -QE -DM eval -ckpt ./models/ANFIC_R1.ckpt -SD ./example_image/ -TD ./recon/
- ```
-
-### Encode
- ```
-$ python ANFIC_codec.py -UC -C GaussianMixtureModel -NF 320 -VNFL 128 -QE -DM compress -ckpt ./models/ANFIC_R1.ckpt -SD ./example_image/ --eval
- ```
-
-### Decode
- ```
-$ python ANFIC_codec.py -UC -C GaussianMixtureModel -NF 320 -VNFL 128 -QE -DM decompress -ckpt ./models/ANFIC_R1.ckpt -SD ./example_image/ -TD ./recon/ --eval -OD ./example_image/
- ```
-=======
 ## Model Weight
 * CANF-VC: https://drive.google.com/drive/folders/1fj8sb_CMktyJ_yU0Yf2lbZjzxVYAGvUw?usp=sharing
 * CANF-VC Lite: https://drive.google.com/drive/folders/1e5WSsGhuqKh8b8VS9QGczx0XeQDHu-cs?usp=sharing
@@ -44,5 +18,4 @@
   journal={European Conference on Computer Vision},
   year={2022}
 }
-```
->>>>>>> df057c93
+```